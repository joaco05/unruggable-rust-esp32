use base64;
use base64::Engine;
use bs58;
use ed25519_dalek::{Signer, SigningKey, VerifyingKey};
use esp_idf_svc::hal::gpio::{PinDriver, Pull};
use esp_idf_svc::hal::prelude::Peripherals;
use esp_idf_svc::hal::uart::UartDriver;
use esp_idf_svc::nvs::{EspDefaultNvsPartition, EspNvs, NvsDefault};
use esp_idf_svc::sys::ESP_ERR_TIMEOUT;
use rand_core::OsRng;

<<<<<<< HEAD
// Add imports for deep sleep and GPIO isolation from ESP-IDF sys bindings
use esp_idf_sys::{esp_deep_sleep_start, rtc_gpio_isolate};
=======
// Add imports for deep sleep from ESP-IDF sys bindings
use esp_idf_sys::esp_deep_sleep_start;
>>>>>>> 3ed93ca3

#[cfg(feature = "twofa")]
mod twofa;

// Const nonce to use as blockhash for placeholder transactions
// This is a valid base58-encoded 32-byte hash that we use as a dummy blockhash
const PLACEHOLDER_BLOCKHASH: &str = "11111111111111111111111111111112";

// Solana memo program ID (32 bytes)
// MemoSq4gqABAXKb96qnH8TysNcWxMyWCqXgDLGmfcHr in bytes
const MEMO_PROGRAM_ID: [u8; 32] = [
    5, 74, 83, 90, 153, 41, 33, 6, 77, 36, 232, 113, 96, 218, 56, 124, 124, 53, 181, 221, 188, 146,
    187, 129, 228, 31, 168, 64, 65, 5, 68, 141,
];

fn load_or_generate_key(nvs: &mut EspNvs<NvsDefault>) -> anyhow::Result<SigningKey> {
    let key_name = "solana_key";
    let mut key_bytes = [0u8; 32];
    match nvs.get_raw(key_name, &mut key_bytes)? {
        Some(_) => Ok(SigningKey::from_bytes(&key_bytes)),
        None => {
            let mut csprng = OsRng;
            let signing_key = SigningKey::generate(&mut csprng);
            let key_bytes = signing_key.to_bytes();
            nvs.set_raw(key_name, &key_bytes)?;
            Ok(signing_key)
        }
    }
}

fn send_response(uart: &mut UartDriver, response: &str) -> anyhow::Result<()> {
    let response_with_newline = response.to_string() + "\n";
    let data = response_with_newline.as_bytes();
    let mut written = 0;
    while written < data.len() {
        written += uart.write(&data[written..])?;
    }
    Ok(())
}

/// Creates a placeholder Solana transaction with a memo instruction
///
/// This function creates a complete Solana transaction containing:
/// - A memo instruction with the text "Hello from ESP32 Solana Signer!"
/// - Uses the const PLACEHOLDER_BLOCKHASH as the recent blockhash
/// - Signs the transaction with the provided signing key
///
/// Returns the serialized transaction bytes ready for transmission
fn create_placeholder_transaction(signing_key: &SigningKey) -> anyhow::Result<Vec<u8>> {
    let memo_text = "Hello from ESP32 Solana Signer!";
    let verifying_key = signing_key.verifying_key();
    let pubkey_bytes = verifying_key.to_bytes();

    // Parse const blockhash from base58
    let blockhash = bs58::decode(PLACEHOLDER_BLOCKHASH)
        .into_vec()
        .map_err(|e| anyhow::anyhow!("Invalid blockhash: {}", e))?;

    if blockhash.len() != 32 {
        return Err(anyhow::anyhow!("Blockhash must be 32 bytes"));
    }

    // Create a Solana transaction message following the wire format
    let mut message = Vec::new();

    // Message Header (3 bytes total)
    message.push(1); // num_required_signatures
    message.push(0); // num_readonly_signed_accounts
    message.push(1); // num_readonly_unsigned_accounts (memo program)

    // Account addresses (compact array format)
    message.push(2); // Total number of accounts

    // Account 0: Signer's public key (32 bytes)
    message.extend_from_slice(&pubkey_bytes);

    // Account 1: Memo program ID (32 bytes)
    message.extend_from_slice(&MEMO_PROGRAM_ID);

    // Recent blockhash (32 bytes)
    message.extend_from_slice(&blockhash);

    // Instructions (compact array format)
    message.push(1); // Number of instructions

    // Instruction structure:
    message.push(1); // program_id_index (memo program at index 1)
    message.push(1); // Number of accounts for this instruction
    message.push(0); // Account index 0 (signer, required for memo)

    // Instruction data (memo text)
    let memo_bytes = memo_text.as_bytes();
    message.push(memo_bytes.len() as u8); // Data length (compact format)
    message.extend_from_slice(memo_bytes);

    // Sign the message directly (Solana signs the raw message bytes)
    // Ed25519 handles internal hashing, no need for SHA-256 pre-hashing
    let signature = signing_key.sign(&message);
    let signature_bytes = signature.to_bytes();

    // Build complete transaction (signatures + message)
    let mut transaction = Vec::new();

    // Signatures section (compact array format)
    transaction.push(1); // Number of signatures
    transaction.extend_from_slice(&signature_bytes); // 64-byte Ed25519 signature

    // Append the message
    transaction.extend_from_slice(&message);

    Ok(transaction)
}

#[cfg(feature = "twofa")]
fn device_unix_time() -> u64 {
    twofa::TwoFa::device_unix_time()
}

#[cfg(not(feature = "twofa"))]
#[allow(dead_code)]
fn device_unix_time() -> u64 {
    0
}

fn main() -> anyhow::Result<()> {
    let peripherals = Peripherals::take().unwrap();
    let nvs_partition = EspDefaultNvsPartition::take()?;
    let mut nvs = EspNvs::new(nvs_partition, "solana_signer", true)?;
    let signing_key = load_or_generate_key(&mut nvs)?;
    let verifying_key: VerifyingKey = signing_key.verifying_key();
    let pubkey_bytes = verifying_key.to_bytes();
    let pubkey_base58 = bs58::encode(pubkey_bytes).into_string();

    let mut uart = UartDriver::new(
        peripherals.uart0,
        peripherals.pins.gpio21, // ESP32-C3 UART0 TX
        peripherals.pins.gpio20, // ESP32-C3 UART0 RX
        Option::<esp_idf_svc::hal::gpio::AnyIOPin>::None,
        Option::<esp_idf_svc::hal::gpio::AnyIOPin>::None,
        &Default::default(),
    )?;

    // Configure BOOT button (GPIO 0) as input with pull-up
    let mut button = PinDriver::input(peripherals.pins.gpio9)?;
    button.set_pull(Pull::Up)?;

    // Configure built-in LED on GPIO 8 as output (ESP32-C3 built-in LED)
    let mut led = PinDriver::output(peripherals.pins.gpio8)?;

    // Initial LED state - off when idle
    led.set_low()?;

    // Startup: Brief blink when ready
    led.set_high()?;
    esp_idf_svc::hal::delay::FreeRtos::delay_ms(300);
    led.set_low()?;

    let mut buffer = String::new();

    #[cfg(feature = "twofa")]
    let mut unlocked_until: u64 = 0;

    loop {
        let mut byte = [0u8; 1];
        match uart.read(&mut byte, 1000) {
            Ok(1) => {
                let ch = byte[0] as char;
                if ch == '\n' {
                    let input = buffer.trim();

                    // ======== PUBKEY ========
                    if input == "GET_PUBKEY" {
                        // During pubkey request: Double flash
                        for _ in 0..2 {
                            led.set_high()?;
                            esp_idf_svc::hal::delay::FreeRtos::delay_ms(150);
                            led.set_low()?;
                            esp_idf_svc::hal::delay::FreeRtos::delay_ms(150);
                        }
                        let response = format!("PUBKEY:{}", pubkey_base58);
                        send_response(&mut uart, &response)?;

                    // ======== CREATE_TX ========
                    } else if input == "CREATE_TX" {
                        // Create placeholder transaction with memo
                        match create_placeholder_transaction(&signing_key) {
                            Ok(tx_bytes) => {
                                let tx_base64 =
                                    base64::engine::general_purpose::STANDARD.encode(&tx_bytes);

                                // Success pattern: Triple blink
                                for _ in 0..3 {
                                    led.set_high()?;
                                    esp_idf_svc::hal::delay::FreeRtos::delay_ms(150);
                                    led.set_low()?;
                                    esp_idf_svc::hal::delay::FreeRtos::delay_ms(150);
                                }

                                let response = format!("TRANSACTION:{}", tx_base64);
                                send_response(&mut uart, &response)?;
                            }
                            Err(e) => {
                                // Error pattern: Five rapid blinks
                                for _ in 0..5 {
                                    led.set_high()?;
                                    esp_idf_svc::hal::delay::FreeRtos::delay_ms(100);
                                    led.set_low()?;
                                    esp_idf_svc::hal::delay::FreeRtos::delay_ms(100);
                                }
                                let error_response =
                                    format!("ERROR:Transaction creation failed: {}", e);
                                send_response(&mut uart, &error_response)?;
                            }
                        }

                    // ======== TX_INFO ========
                    } else if input == "TX_INFO" {
                        // Display transaction information
                        led.set_high()?;
                        esp_idf_svc::hal::delay::FreeRtos::delay_ms(100);
                        led.set_low()?;

                        let info = format!(
                            "TX_INFO:memo='Hello from ESP32 Solana Signer!';blockhash={};program=MemoSq4gqABAXKb96qnH8TysNcWxMyWCqXgDLGmfcHr",
                            PLACEHOLDER_BLOCKHASH
                        );
                        send_response(&mut uart, &info)?;

                    // ======== 2FA: OTP_BEGIN ========
                    } else if input == "OTP_BEGIN" {
                        #[cfg(feature = "twofa")]
                        {
                            match twofa::TwoFa::begin(&mut nvs) {
                                Ok(b32) => {
                                    // short blink
                                    led.set_high()?;
                                    esp_idf_svc::hal::delay::FreeRtos::delay_ms(180);
                                    led.set_low()?;
                                    let resp = format!(
                                        "OTP_SECRET:{};ALGO=SHA1;DIGITS={};PERIOD={}",
                                        b32,
                                        twofa::OTP_DIGITS,
                                        twofa::OTP_PERIOD
                                    );
                                    send_response(&mut uart, &resp)?;
                                }
                                Err(e) => {
                                    for _ in 0..3 {
                                        led.set_high()?;
                                        esp_idf_svc::hal::delay::FreeRtos::delay_ms(120);
                                        led.set_low()?;
                                        esp_idf_svc::hal::delay::FreeRtos::delay_ms(120);
                                    }
                                    send_response(&mut uart, &format!("ERROR:{}", e))?;
                                }
                            }
                        }
                        #[cfg(not(feature = "twofa"))]
                        {
                            send_response(&mut uart, "ERROR:OTP_DISABLED")?;
                        }

                    // ======== 2FA: OTP_CONFIRM:CODE[:UNIX] ========
                    } else if input.starts_with("OTP_CONFIRM:") {
                        #[cfg(feature = "twofa")]
                        {
                            let rest = &input["OTP_CONFIRM:".len()..];
                            let parts: Vec<&str> = rest.split(':').collect();
                            let code = parts.get(0).copied().unwrap_or("");
                            let unix = parts.get(1).and_then(|s| s.parse::<u64>().ok());
                            match twofa::TwoFa::confirm(&mut nvs, code, unix) {
                                Ok(()) => {
                                    // confirm blink (short, short, long)
                                    led.set_high()?;
                                    esp_idf_svc::hal::delay::FreeRtos::delay_ms(120);
                                    led.set_low()?;
                                    esp_idf_svc::hal::delay::FreeRtos::delay_ms(120);
                                    led.set_high()?;
                                    esp_idf_svc::hal::delay::FreeRtos::delay_ms(300);
                                    led.set_low()?;
                                    send_response(&mut uart, "OTP_CONFIRMED")?;
                                }
                                Err(_) => {
                                    for _ in 0..4 {
                                        led.set_high()?;
                                        esp_idf_svc::hal::delay::FreeRtos::delay_ms(80);
                                        led.set_low()?;
                                        esp_idf_svc::hal::delay::FreeRtos::delay_ms(80);
                                    }
                                    send_response(&mut uart, "ERROR:OTP_BAD_CODE")?;
                                }
                            }
                        }
                        #[cfg(not(feature = "twofa"))]
                        {
                            send_response(&mut uart, "ERROR:OTP_DISABLED")?;
                        }

                    // ======== 2FA: OTP_UNLOCK:CODE[:UNIX] ========
                    } else if input.starts_with("OTP_UNLOCK:") {
                        #[cfg(feature = "twofa")]
                        {
                            let rest = &input["OTP_UNLOCK:".len()..];
                            let parts: Vec<&str> = rest.split(':').collect();
                            let code = parts.get(0).copied().unwrap_or("");
                            let unix = parts.get(1).and_then(|s| s.parse::<u64>().ok());

                            match twofa::TwoFa::unlock(&mut nvs, code, unix) {
                                Ok(until) => {
                                    unlocked_until = until;
                                    // Two short + one long blink
                                    led.set_high()?;
                                    esp_idf_svc::hal::delay::FreeRtos::delay_ms(120);
                                    led.set_low()?;
                                    esp_idf_svc::hal::delay::FreeRtos::delay_ms(120);
                                    led.set_high()?;
                                    esp_idf_svc::hal::delay::FreeRtos::delay_ms(120);
                                    led.set_low()?;
                                    esp_idf_svc::hal::delay::FreeRtos::delay_ms(120);
                                    led.set_high()?;
                                    esp_idf_svc::hal::delay::FreeRtos::delay_ms(350);
                                    led.set_low()?;
                                    let resp = format!("UNLOCKED_UNTIL:{}", unlocked_until);
                                    send_response(&mut uart, &resp)?;
                                }
                                Err(_) => {
                                    for _ in 0..4 {
                                        led.set_high()?;
                                        esp_idf_svc::hal::delay::FreeRtos::delay_ms(80);
                                        led.set_low()?;
                                        esp_idf_svc::hal::delay::FreeRtos::delay_ms(80);
                                    }
                                    send_response(&mut uart, "ERROR:OTP_BAD_CODE")?;
                                }
                            }
                        }
                        #[cfg(not(feature = "twofa"))]
                        {
                            send_response(&mut uart, "ERROR:OTP_DISABLED")?;
                        }

                    // ======== SIGN (gated by 2FA window if enabled) ========
                    } else if input.starts_with("SIGN:") {
                        // If 2FA is enabled, require unlocked session
                        #[cfg(feature = "twofa")]
                        {
                            let now = twofa::TwoFa::device_unix_time();
                            if now > unlocked_until {
                                for _ in 0..3 {
                                    led.set_high()?;
                                    esp_idf_svc::hal::delay::FreeRtos::delay_ms(100);
                                    led.set_low()?;
                                    esp_idf_svc::hal::delay::FreeRtos::delay_ms(100);
                                }
                                send_response(&mut uart, "ERROR:LOCKED")?;
                                buffer.clear();
                                continue;
                            }
                        }

                        // Extract the base64 message after "SIGN:"
                        let base64_message = &input[5..];
                        match base64::engine::general_purpose::STANDARD.decode(base64_message) {
                            Ok(message_bytes) => {
                                // Waiting for the BOOT button: fast blink until pressed
                                let mut led_state = false;
                                while !button.is_low() {
                                    led_state = !led_state;
                                    if led_state {
                                        led.set_high()?;
                                    } else {
                                        led.set_low()?;
                                    }
                                    esp_idf_svc::hal::delay::FreeRtos::delay_ms(200);
                                }

                                // Sign
                                let signature = signing_key.sign(&message_bytes);
                                let signature_bytes = signature.to_bytes();
                                let base64_signature = base64::engine::general_purpose::STANDARD
                                    .encode(&signature_bytes);

                                // Success: triple flash with longer third
                                led.set_high()?;
                                esp_idf_svc::hal::delay::FreeRtos::delay_ms(150);
                                led.set_low()?;
                                esp_idf_svc::hal::delay::FreeRtos::delay_ms(150);
                                led.set_high()?;
                                esp_idf_svc::hal::delay::FreeRtos::delay_ms(150);
                                led.set_low()?;
                                esp_idf_svc::hal::delay::FreeRtos::delay_ms(150);
                                led.set_high()?;
                                esp_idf_svc::hal::delay::FreeRtos::delay_ms(450);
                                led.set_low()?;

                                let response = format!("SIGNATURE:{}", base64_signature);
                                send_response(&mut uart, &response)?;
                            }
                            Err(_) => {
                                for _ in 0..5 {
                                    led.set_high()?;
                                    esp_idf_svc::hal::delay::FreeRtos::delay_ms(100);
                                    led.set_low()?;
                                    esp_idf_svc::hal::delay::FreeRtos::delay_ms(100);
                                }
                                send_response(&mut uart, "ERROR:Invalid base64 encoding")?;
                            }
                        }

                    // ======== SHUTDOWN ========
                    } else if input == "SHUTDOWN" {
                        // Long blink then deep sleep
                        led.set_high()?;
                        esp_idf_svc::hal::delay::FreeRtos::delay_ms(1000);
                        led.set_low()?;

                        send_response(&mut uart, "SHUTDOWN_OK")?;
                        unsafe {
                            esp_deep_sleep_start();
                        }
                    } else if !input.is_empty() {
                        // Unknown command
                        println!("Received unknown command: '{}'", input);
                        send_response(&mut uart, "ERROR:Unknown command")?;
                    }

                    buffer.clear();
                } else {
                    buffer.push(ch);
                }
            }
            Ok(0) => {}
            Ok(n) => unreachable!("Unexpected read size: {}", n),
            Err(e) => {
                if e.code() != ESP_ERR_TIMEOUT {
                    // Simplified error state: Rapid blinking
                    for _ in 0..10 {
                        led.set_high()?;
                        esp_idf_svc::hal::delay::FreeRtos::delay_ms(100);
                        led.set_low()?;
                        esp_idf_svc::hal::delay::FreeRtos::delay_ms(100);
                    }
                }
            }
        }
    }
}<|MERGE_RESOLUTION|>--- conflicted
+++ resolved
@@ -9,13 +9,8 @@
 use esp_idf_svc::sys::ESP_ERR_TIMEOUT;
 use rand_core::OsRng;
 
-<<<<<<< HEAD
-// Add imports for deep sleep and GPIO isolation from ESP-IDF sys bindings
-use esp_idf_sys::{esp_deep_sleep_start, rtc_gpio_isolate};
-=======
 // Add imports for deep sleep from ESP-IDF sys bindings
 use esp_idf_sys::esp_deep_sleep_start;
->>>>>>> 3ed93ca3
 
 #[cfg(feature = "twofa")]
 mod twofa;
